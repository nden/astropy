# Licensed under a 3-clause BSD style license - see LICENSE.rst

import os
import sys
import subprocess

import pytest
import numpy as np
from inspect import signature
from numpy.testing import assert_allclose

import astropy
from astropy.modeling.core import Model, custom_model
from astropy.modeling.parameters import Parameter
from astropy.modeling import models
import astropy.units as u
from astropy.tests.helper import assert_quantity_allclose

try:
    import scipy  # pylint: disable=W0611
except ImportError:
    HAS_SCIPY = False
else:
    HAS_SCIPY = True


class NonFittableModel(Model):
    """An example class directly subclassing Model for testing."""

    a = Parameter()

    def __init__(self, a, model_set_axis=None):
        super().__init__(a, model_set_axis=model_set_axis)

    @staticmethod
    def evaluate():
        pass


def test_Model_instance_repr_and_str():
    m = NonFittableModel(42.5)
    assert repr(m) == "<NonFittableModel(a=42.5)>"
    assert (str(m) ==
        "Model: NonFittableModel\n"
        "Inputs: ()\n"
        "Outputs: ()\n"
        "Model set size: 1\n"
        "Parameters:\n"
        "     a  \n"
        "    ----\n"
        "    42.5")

    assert len(m) == 1


def test_Model_array_parameter():
    model = models.Gaussian1D(4, 2, 1)
    assert_allclose(model.param_sets, [[4], [2], [1]])


def test_inputless_model():
    """
    Regression test for
    https://github.com/astropy/astropy/pull/3772#issuecomment-101821641
    """

    class TestModel(Model):
        inputs = ()
        outputs = ('y',)
        a = Parameter()

        @staticmethod
        def evaluate(a):
            return a

    m = TestModel(1)
    assert m.a == 1
    assert m() == 1

    # Test array-like output
    m = TestModel([1, 2, 3], model_set_axis=False)
    assert len(m) == 1
    assert np.all(m() == [1, 2, 3])

    # Test a model set
    m = TestModel(a=[1, 2, 3], model_set_axis=0)
    assert len(m) == 3
    assert np.all(m() == [1, 2, 3])

    # Test a model set
    m = TestModel(a=[[1, 2, 3], [4, 5, 6]], model_set_axis=0)
    assert len(m) == 2
    assert np.all(m() == [[1, 2, 3], [4, 5, 6]])


def test_ParametericModel():
    with pytest.raises(TypeError):
        models.Gaussian1D(1, 2, 3, wrong=4)


def test_custom_model_signature():
    """
    Tests that the signatures for the __init__ and __call__
    methods of custom models are useful.
    """

    @custom_model
    def model_a(x):
        return x

    assert model_a.param_names == ()
    assert model_a.n_inputs == 1
    sig = signature(model_a.__init__)
    assert list(sig.parameters.keys()) == ['self', 'args', 'meta', 'name', 'kwargs']
    sig = signature(model_a.__call__)
    assert list(sig.parameters.keys()) == ['self', 'x', 'model_set_axis',
                                           'with_bounding_box', 'fill_value',
                                           'equivalencies', 'inputs_map']

    @custom_model
    def model_b(x, a=1, b=2):
        return x + a + b

    assert model_b.param_names == ('a', 'b')
    assert model_b.n_inputs == 1
    sig = signature(model_b.__init__)
    assert list(sig.parameters.keys()) == ['self', 'a', 'b', 'kwargs']
    assert [x.default for x in sig.parameters.values()] == [sig.empty, 1, 2, sig.empty]
    sig = signature(model_b.__call__)
    assert list(sig.parameters.keys()) == ['self', 'x', 'model_set_axis',
                                           'with_bounding_box', 'fill_value',
                                           'equivalencies', 'inputs_map']

    @custom_model
    def model_c(x, y, a=1, b=2):
        return x + y + a + b

    assert model_c.param_names == ('a', 'b')
    assert model_c.n_inputs == 2
    sig = signature(model_c.__init__)
    assert list(sig.parameters.keys()) == ['self', 'a', 'b', 'kwargs']
    assert [x.default for x in sig.parameters.values()] == [sig.empty, 1, 2, sig.empty]
    sig = signature(model_c.__call__)
    assert list(sig.parameters.keys()) == ['self', 'x', 'y', 'model_set_axis',
                                           'with_bounding_box', 'fill_value',
                                           'equivalencies', 'inputs_map']


def test_custom_model_subclass():
    """Test that custom models can be subclassed."""

    @custom_model
    def model_a(x, a=1):
        return x * a

    class model_b(model_a):
        # Override the evaluate from model_a
        @classmethod
        def evaluate(cls, x, a):
            return -super().evaluate(x, a)

    b = model_b()
    assert b.param_names == ('a',)
    assert b.a == 1
    assert b(1) == -1

    sig = signature(model_b.__init__)
    assert list(sig.parameters.keys()) == ['self', 'a', 'kwargs']
    sig = signature(model_b.__call__)
    assert list(sig.parameters.keys()) == ['self', 'x', 'model_set_axis',
                                           'with_bounding_box', 'fill_value',
                                           'equivalencies', 'inputs_map']


def test_custom_model_parametrized_decorator():
    """Tests using custom_model as a decorator with parameters."""

    def cosine(x, amplitude=1):
        return [amplitude * np.cos(x)]

    @custom_model(fit_deriv=cosine)
    def sine(x, amplitude=1):
        return amplitude * np.sin(x)

    assert issubclass(sine, Model)
    s = sine(2)
    assert_allclose(s(np.pi / 2), 2)
    assert_allclose(s.fit_deriv(0, 2), 2)


def test_custom_inverse():
    """Test setting a custom inverse on a model."""

    p = models.Polynomial1D(1, c0=-2, c1=3)
    # A trivial inverse for a trivial polynomial
    inv = models.Polynomial1D(1, c0=(2./3.), c1=(1./3.))

    with pytest.raises(NotImplementedError):
        p.inverse

    p.inverse = inv

    x = np.arange(100)

    assert_allclose(x, p(p.inverse(x)))
    assert_allclose(x, p.inverse(p(x)))

    p.inverse = None

    with pytest.raises(NotImplementedError):
        p.inverse


def test_custom_inverse_reset():
    """Test resetting a custom inverse to the model's default inverse."""

    class TestModel(Model):
        inputs = ()
        outputs = ('y',)

        @property
        def inverse(self):
            return models.Shift()

        @staticmethod
        def evaluate():
            return 0

    # The above test model has no meaning, nor does its inverse--this just
    # tests that setting an inverse and resetting to the default inverse works

    m = TestModel()
    assert isinstance(m.inverse, models.Shift)

    m.inverse = models.Scale()
    assert isinstance(m.inverse, models.Scale)

    del m.inverse
    assert isinstance(m.inverse, models.Shift)


def test_render_model_2d():
    imshape = (71, 141)
    image = np.zeros(imshape)
    coords = y, x = np.indices(imshape)

    model = models.Gaussian2D(x_stddev=6.1, y_stddev=3.9, theta=np.pi / 3)

    # test points for edges
    ye, xe = [0, 35, 70], [0, 70, 140]
    # test points for floating point positions
    yf, xf = [35.1, 35.5, 35.9], [70.1, 70.5, 70.9]

    test_pts = [(a, b) for a in xe for b in ye]
    test_pts += [(a, b) for a in xf for b in yf]

    for x0, y0 in test_pts:
        model.x_mean = x0
        model.y_mean = y0
        expected = model(x, y)
        for xy in [coords, None]:
            for im in [image.copy(), None]:
                if (im is None) & (xy is None):
                    # this case is tested in Fittable2DModelTester
                    continue
                actual = model.render(out=im, coords=xy)
                if im is None:
                    assert_allclose(actual, model.render(coords=xy))
                # assert images match
                assert_allclose(expected, actual, atol=3e-7)
                # assert model fully captured
                if (x0, y0) == (70, 35):
                    boxed = model.render()
                    flux = np.sum(expected)
                    assert ((flux - np.sum(boxed)) / flux) < 1e-7
    # test an error is raised when the bounding box is larger than the input array
    try:
        actual = model.render(out=np.zeros((1, 1)))
    except ValueError:
        pass


def test_render_model_1d():
    npix = 101
    image = np.zeros(npix)
    coords = np.arange(npix)

    model = models.Gaussian1D()

    # test points
    test_pts = [0, 49.1, 49.5, 49.9, 100]

    # test widths
    test_stdv = np.arange(5.5, 6.7, .2)

    for x0, stdv in [(p, s) for p in test_pts for s in test_stdv]:
        model.mean = x0
        model.stddev = stdv
        expected = model(coords)
        for x in [coords, None]:
            for im in [image.copy(), None]:
                if (im is None) & (x is None):
                    # this case is tested in Fittable1DModelTester
                    continue
                actual = model.render(out=im, coords=x)
                # assert images match
                assert_allclose(expected, actual, atol=3e-7)
                # assert model fully captured
                if (x0, stdv) == (49.5, 5.5):
                    boxed = model.render()
                    flux = np.sum(expected)
                    assert ((flux - np.sum(boxed)) / flux) < 1e-7


def test_render_model_3d():
    imshape = (17, 21, 27)
    image = np.zeros(imshape)
    coords = np.indices(imshape)

    def ellipsoid(x, y, z, x0=13., y0=10., z0=8., a=4., b=3., c=2., amp=1.):
        rsq = ((x - x0) / a) ** 2 + ((y - y0) / b) ** 2 + ((z - z0) / c) ** 2
        val = (rsq < 1) * amp
        return val

    class Ellipsoid3D(custom_model(ellipsoid)):
        @property
        def bounding_box(self):
            return ((self.z0 - self.c, self.z0 + self.c),
                    (self.y0 - self.b, self.y0 + self.b),
                    (self.x0 - self.a, self.x0 + self.a))

    model = Ellipsoid3D()

    # test points for edges
    ze, ye, xe = [0, 8, 16], [0, 10, 20], [0, 13, 26]
    # test points for floating point positions
    zf, yf, xf = [8.1, 8.5, 8.9], [10.1, 10.5, 10.9], [13.1, 13.5, 13.9]

    test_pts = [(x, y, z) for x in xe for y in ye for z in ze]
    test_pts += [(x, y, z) for x in xf for y in yf for z in zf]

    for x0, y0, z0 in test_pts:
        model.x0 = x0
        model.y0 = y0
        model.z0 = z0
        expected = model(*coords[::-1])
        for c in [coords, None]:
            for im in [image.copy(), None]:
                if (im is None) & (c is None):
                    continue
                actual = model.render(out=im, coords=c)
                boxed = model.render()
                # assert images match
                assert_allclose(expected, actual)
                # assert model fully captured
                if (z0, y0, x0) == (8, 10, 13):
                    boxed = model.render()
                    assert (np.sum(expected) - np.sum(boxed)) == 0


def test_custom_bounding_box_1d():
    """
    Tests that the bounding_box setter works.
    """
    # 1D models
    g1 = models.Gaussian1D()
    bb = g1.bounding_box
    expected = g1.render()

    # assign the same bounding_box, now through the bounding_box setter
    g1.bounding_box = bb
    assert_allclose(g1.render(), expected)

    # 2D models
    g2 = models.Gaussian2D()
    bb = g2.bounding_box
    expected = g2.render()

    # assign the same bounding_box, now through the bounding_box setter
    g2.bounding_box = bb
    assert_allclose(g2.render(), expected)


def test_n_submodels_in_single_models():
    assert models.Gaussian1D.n_submodels() == 1
    assert models.Gaussian2D.n_submodels() == 1


def test_compound_deepcopy():
    model = (models.Gaussian1D(10, 2,3) | models.Shift(2)) & models.Rotation2D(21.3)
    new_model = model.deepcopy()
    assert id(model) != id(new_model)
<<<<<<< HEAD
    assert id(model._leaflist) != id(new_model._leaflist)
    assert id(model[0]) != id(new_model[0])
    assert id(model[1]) != id(new_model[1])
    assert id(model[2]) != id(new_model[2])


@pytest.mark.skipif('not HAS_SCIPY')
def test_units_with_bounding_box():
    points = np.arange(10, 20)
    table = np.arange(10) * u.Angstrom
    t = models.Tabular1D(points, lookup_table=table)

    assert isinstance(t(10), u.Quantity)
    assert isinstance(t(10, with_bounding_box=True), u.Quantity)

    assert_quantity_allclose(t(10), t(10, with_bounding_box=True))
=======
    assert id(model._submodels) != id(new_model._submodels)
    assert id(model._submodels[0]) != id(new_model._submodels[0])
    assert id(model._submodels[1]) != id(new_model._submodels[1])
    assert id(model._submodels[2]) != id(new_model._submodels[2])


RENAMED_MODEL = models.Gaussian1D.rename('CustomGaussian')

MODEL_RENAME_CODE = """
from astropy.modeling.models import Gaussian1D
print(repr(Gaussian1D))
print(repr(Gaussian1D.rename('CustomGaussian')))
""".strip()

MODEL_RENAME_EXPECTED = b"""
<class 'astropy.modeling.functional_models.Gaussian1D'>
Name: Gaussian1D
Inputs: ('x',)
Outputs: ('y',)
Fittable parameters: ('amplitude', 'mean', 'stddev')
<class '__main__.CustomGaussian'>
Name: CustomGaussian (Gaussian1D)
Inputs: ('x',)
Outputs: ('y',)
Fittable parameters: ('amplitude', 'mean', 'stddev')
""".strip()


def test_rename_path(tmpdir):

    # Regression test for a bug that caused the path to the class to be
    # incorrect in a renamed model's __repr__.

    assert repr(RENAMED_MODEL).splitlines()[0] == "<class 'astropy.modeling.tests.test_core.CustomGaussian'>"

    # Make sure that when called from a user script, the class name includes
    # __main__.

    env = os.environ.copy()
    paths = [os.path.dirname(astropy.__path__[0])] + sys.path
    env['PYTHONPATH'] = os.pathsep.join(paths)

    script = tmpdir.join('rename.py').strpath
    with open(script, 'w') as f:
        f.write(MODEL_RENAME_CODE)

    output = subprocess.check_output([sys.executable, script], env=env)
    assert output.splitlines() == MODEL_RENAME_EXPECTED.splitlines()
>>>>>>> 47a83b72
<|MERGE_RESOLUTION|>--- conflicted
+++ resolved
@@ -385,18 +385,17 @@
     assert models.Gaussian1D.n_submodels() == 1
     assert models.Gaussian2D.n_submodels() == 1
 
-
+    
 def test_compound_deepcopy():
     model = (models.Gaussian1D(10, 2,3) | models.Shift(2)) & models.Rotation2D(21.3)
     new_model = model.deepcopy()
     assert id(model) != id(new_model)
-<<<<<<< HEAD
     assert id(model._leaflist) != id(new_model._leaflist)
     assert id(model[0]) != id(new_model[0])
     assert id(model[1]) != id(new_model[1])
     assert id(model[2]) != id(new_model[2])
 
-
+    
 @pytest.mark.skipif('not HAS_SCIPY')
 def test_units_with_bounding_box():
     points = np.arange(10, 20)
@@ -407,12 +406,6 @@
     assert isinstance(t(10, with_bounding_box=True), u.Quantity)
 
     assert_quantity_allclose(t(10), t(10, with_bounding_box=True))
-=======
-    assert id(model._submodels) != id(new_model._submodels)
-    assert id(model._submodels[0]) != id(new_model._submodels[0])
-    assert id(model._submodels[1]) != id(new_model._submodels[1])
-    assert id(model._submodels[2]) != id(new_model._submodels[2])
-
 
 RENAMED_MODEL = models.Gaussian1D.rename('CustomGaussian')
 
@@ -455,5 +448,4 @@
         f.write(MODEL_RENAME_CODE)
 
     output = subprocess.check_output([sys.executable, script], env=env)
-    assert output.splitlines() == MODEL_RENAME_EXPECTED.splitlines()
->>>>>>> 47a83b72
+    assert output.splitlines() == MODEL_RENAME_EXPECTED.splitlines()